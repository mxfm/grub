# -*- makefile -*-

COMMON_CFLAGS = -mrtd -mregparm=3 

# Images.

GRUB_KERNEL_MACHINE_LINK_ADDR	= 0x8200

pkglib_PROGRAMS += kernel.img
kernel_img_SOURCES = kern/i386/coreboot/startup.S \
	kern/i386/misc.S \
	kern/i386/coreboot/init.c \
	kern/i386/multiboot_mmap.c \
	kern/i386/halt.c \
	kern/main.c kern/device.c \
	kern/disk.c kern/dl.c kern/file.c kern/fs.c kern/err.c \
	kern/misc.c kern/mm.c kern/term.c \
	kern/rescue_parser.c kern/rescue_reader.c \
	kern/time.c kern/list.c kern/handler.c kern/command.c kern/corecmd.c \
	kern/$(target_cpu)/dl.c kern/parser.c kern/partition.c \
	kern/i386/tsc.c kern/i386/pit.c \
	kern/generic/rtc_get_time_ms.c \
	kern/generic/millisleep.c \
	kern/env.c \
	term/i386/pc/vga_text.c term/i386/vga_common.c \
	symlist.c
<<<<<<< HEAD
kernel_img_HEADERS = boot.h cache.h device.h disk.h dl.h elf.h elfload.h \
	env.h err.h file.h fs.h kernel.h misc.h mm.h net.h parser.h \
	partition.h msdos_partition.h reader.h symbol.h term.h time.h types.h \
	machine/boot.h machine/console.h machine/init.h \
	machine/memory.h list.h handler.h command.h i18n.h \
	env_private.h mm_private.h
=======
>>>>>>> 495442ed
kernel_img_CFLAGS = $(COMMON_CFLAGS)
kernel_img_ASFLAGS = $(COMMON_ASFLAGS)
kernel_img_LDFLAGS = $(COMMON_LDFLAGS) -Wl,-N,-S,-Ttext,$(GRUB_KERNEL_MACHINE_LINK_ADDR),-Bstatic

<<<<<<< HEAD
endif

ifeq ($(platform), qemu)

GRUB_BOOT_MACHINE_LINK_ADDR	= 0xffe00

pkglib_IMAGES += boot.img
boot_img_SOURCES = boot/i386/qemu/boot.S
boot_img_ASFLAGS = $(COMMON_ASFLAGS) -DGRUB_BOOT_MACHINE_LINK_ADDR=$(GRUB_BOOT_MACHINE_LINK_ADDR)
boot_img_LDFLAGS = $(COMMON_LDFLAGS) $(TARGET_IMG_LDFLAGS)$(GRUB_BOOT_MACHINE_LINK_ADDR)
boot_img_FORMAT = binary

bin_UTILITIES += grub-mkimage
grub_mkimage_SOURCES = util/grub-mkrawimage.c util/misc.c \
	util/resolve.c gnulib/progname.c
grub_mkimage_CFLAGS = -DGRUB_KERNEL_MACHINE_LINK_ADDR=$(GRUB_KERNEL_MACHINE_LINK_ADDR)
util/grub-mkrawimage.c_DEPENDENCIES = Makefile


pkglib_IMAGES += kernel.img
kernel_img_SOURCES = kern/i386/qemu/startup.S \
	kern/i386/misc.S \
	kern/i386/coreboot/init.c \
	kern/i386/qemu/mmap.c \
	kern/i386/halt.c \
	kern/main.c kern/device.c \
	kern/disk.c kern/dl.c kern/file.c kern/fs.c kern/err.c \
	kern/misc.c kern/mm.c kern/term.c \
	kern/rescue_parser.c kern/rescue_reader.c \
	kern/time.c kern/list.c kern/handler.c kern/command.c kern/corecmd.c \
	kern/$(target_cpu)/dl.c kern/parser.c kern/partition.c \
	kern/i386/tsc.c kern/i386/pit.c \
	kern/generic/rtc_get_time_ms.c \
	kern/generic/millisleep.c \
	kern/env.c \
	term/i386/pc/vga_text.c term/i386/vga_common.c \
	symlist.c
kernel_img_HEADERS = boot.h cache.h device.h disk.h dl.h elf.h elfload.h \
	env.h err.h file.h fs.h kernel.h misc.h mm.h net.h parser.h \
	partition.h msdos_partition.h reader.h symbol.h term.h time.h types.h \
	machine/boot.h machine/console.h machine/init.h \
	machine/memory.h list.h handler.h command.h i18n.h \
	env_private.h mm_private.h
kernel_img_CFLAGS = $(COMMON_CFLAGS) -DGRUB_BOOT_MACHINE_LINK_ADDR=$(GRUB_BOOT_MACHINE_LINK_ADDR)
kernel_img_ASFLAGS = $(COMMON_ASFLAGS) -DGRUB_KERNEL_MACHINE_LINK_ADDR=$(GRUB_KERNEL_MACHINE_LINK_ADDR)
kernel_img_LDFLAGS = $(COMMON_LDFLAGS) $(TARGET_IMG_LDFLAGS)$(GRUB_KERNEL_MACHINE_LINK_ADDR)
kernel_img_FORMAT = binary
endif

MOSTLYCLEANFILES += symlist.c kernel_syms.lst
DEFSYMFILES += kernel_syms.lst

symlist.c: $(addprefix include/grub/,$(kernel_img_HEADERS)) config.h gensymlist.sh
	/bin/sh gensymlist.sh $(filter %.h,$^) > $@ || (rm -f $@; exit 1)

kernel_syms.lst: $(addprefix include/grub/,$(kernel_img_HEADERS)) config.h genkernsyms.sh
	/bin/sh genkernsyms.sh $(filter %.h,$^) > $@ || (rm -f $@; exit 1)

=======
>>>>>>> 495442ed
sbin_SCRIPTS += grub-install
grub_install_SOURCES = util/grub-install.in

bin_SCRIPTS += grub-mkrescue
grub_mkrescue_SOURCES = util/grub-mkrescue.in

# Modules.
<<<<<<< HEAD
pkglib_MODULES = play.mod		\
	memdisk.mod pci.mod lspci.mod reboot.mod	\
	halt.mod datetime.mod date.mod datehook.mod	\
	lsmmap.mod mmap.mod

# For boot.mod.
pkglib_MODULES += boot.mod
boot_mod_SOURCES = commands/boot.c
boot_mod_CFLAGS = $(COMMON_CFLAGS)
boot_mod_LDFLAGS = $(COMMON_LDFLAGS)
=======
pkglib_MODULES = linux.mod aout.mod halt.mod datetime.mod mmap.mod
>>>>>>> 495442ed

# For mmap.mod.
mmap_mod_SOURCES = mmap/mmap.c mmap/i386/uppermem.c mmap/i386/mmap.c
mmap_mod_CFLAGS = $(COMMON_CFLAGS)
mmap_mod_LDFLAGS = $(COMMON_LDFLAGS)
mmap_mod_ASFLAGS = $(COMMON_ASFLAGS)

<<<<<<< HEAD
# For reboot.mod.
reboot_mod_SOURCES = commands/reboot.c
reboot_mod_CFLAGS = $(COMMON_CFLAGS)
reboot_mod_LDFLAGS = $(COMMON_LDFLAGS)
=======
# For linux.mod.
linux_mod_SOURCES = loader/i386/linux.c
linux_mod_CFLAGS = $(COMMON_CFLAGS)
linux_mod_LDFLAGS = $(COMMON_LDFLAGS)
>>>>>>> 495442ed

# For halt.mod.
halt_mod_SOURCES = commands/halt.c
halt_mod_CFLAGS = $(COMMON_CFLAGS)
halt_mod_LDFLAGS = $(COMMON_LDFLAGS)

<<<<<<< HEAD
# For play.mod.
play_mod_SOURCES = commands/i386/pc/play.c
play_mod_CFLAGS = $(COMMON_CFLAGS)
play_mod_LDFLAGS = $(COMMON_LDFLAGS)

# For memdisk.mod.
memdisk_mod_SOURCES = disk/memdisk.c
memdisk_mod_CFLAGS = $(COMMON_CFLAGS)
memdisk_mod_LDFLAGS = $(COMMON_LDFLAGS)

# For pci.mod
pci_mod_SOURCES = bus/pci.c
pci_mod_CFLAGS = $(COMMON_CFLAGS)
pci_mod_LDFLAGS = $(COMMON_LDFLAGS)

# For lspci.mod
lspci_mod_SOURCES = commands/lspci.c
lspci_mod_CFLAGS = $(COMMON_CFLAGS)
lspci_mod_LDFLAGS = $(COMMON_LDFLAGS)
=======
# For aout.mod.
aout_mod_SOURCES = loader/aout.c
aout_mod_CFLAGS = $(COMMON_CFLAGS)
aout_mod_LDFLAGS = $(COMMON_LDFLAGS)

# For bsd.mod
pkglib_MODULES += bsd.mod
bsd_mod_SOURCES = loader/i386/bsd.c loader/i386/bsd32.c loader/i386/bsd64.c loader/i386/bsd_helper.S loader/i386/bsd_trampoline.S
bsd_mod_CFLAGS = $(COMMON_CFLAGS)
bsd_mod_LDFLAGS = $(COMMON_LDFLAGS)
bsd_mod_ASFLAGS = $(COMMON_ASFLAGS)
>>>>>>> 495442ed

# For datetime.mod
datetime_mod_SOURCES = lib/cmos_datetime.c
datetime_mod_CFLAGS = $(COMMON_CFLAGS)
datetime_mod_LDFLAGS = $(COMMON_LDFLAGS)

include $(srcdir)/conf/i386.mk
include $(srcdir)/conf/common.mk<|MERGE_RESOLUTION|>--- conflicted
+++ resolved
@@ -24,80 +24,10 @@
 	kern/env.c \
 	term/i386/pc/vga_text.c term/i386/vga_common.c \
 	symlist.c
-<<<<<<< HEAD
-kernel_img_HEADERS = boot.h cache.h device.h disk.h dl.h elf.h elfload.h \
-	env.h err.h file.h fs.h kernel.h misc.h mm.h net.h parser.h \
-	partition.h msdos_partition.h reader.h symbol.h term.h time.h types.h \
-	machine/boot.h machine/console.h machine/init.h \
-	machine/memory.h list.h handler.h command.h i18n.h \
-	env_private.h mm_private.h
-=======
->>>>>>> 495442ed
 kernel_img_CFLAGS = $(COMMON_CFLAGS)
 kernel_img_ASFLAGS = $(COMMON_ASFLAGS)
 kernel_img_LDFLAGS = $(COMMON_LDFLAGS) -Wl,-N,-S,-Ttext,$(GRUB_KERNEL_MACHINE_LINK_ADDR),-Bstatic
 
-<<<<<<< HEAD
-endif
-
-ifeq ($(platform), qemu)
-
-GRUB_BOOT_MACHINE_LINK_ADDR	= 0xffe00
-
-pkglib_IMAGES += boot.img
-boot_img_SOURCES = boot/i386/qemu/boot.S
-boot_img_ASFLAGS = $(COMMON_ASFLAGS) -DGRUB_BOOT_MACHINE_LINK_ADDR=$(GRUB_BOOT_MACHINE_LINK_ADDR)
-boot_img_LDFLAGS = $(COMMON_LDFLAGS) $(TARGET_IMG_LDFLAGS)$(GRUB_BOOT_MACHINE_LINK_ADDR)
-boot_img_FORMAT = binary
-
-bin_UTILITIES += grub-mkimage
-grub_mkimage_SOURCES = util/grub-mkrawimage.c util/misc.c \
-	util/resolve.c gnulib/progname.c
-grub_mkimage_CFLAGS = -DGRUB_KERNEL_MACHINE_LINK_ADDR=$(GRUB_KERNEL_MACHINE_LINK_ADDR)
-util/grub-mkrawimage.c_DEPENDENCIES = Makefile
-
-
-pkglib_IMAGES += kernel.img
-kernel_img_SOURCES = kern/i386/qemu/startup.S \
-	kern/i386/misc.S \
-	kern/i386/coreboot/init.c \
-	kern/i386/qemu/mmap.c \
-	kern/i386/halt.c \
-	kern/main.c kern/device.c \
-	kern/disk.c kern/dl.c kern/file.c kern/fs.c kern/err.c \
-	kern/misc.c kern/mm.c kern/term.c \
-	kern/rescue_parser.c kern/rescue_reader.c \
-	kern/time.c kern/list.c kern/handler.c kern/command.c kern/corecmd.c \
-	kern/$(target_cpu)/dl.c kern/parser.c kern/partition.c \
-	kern/i386/tsc.c kern/i386/pit.c \
-	kern/generic/rtc_get_time_ms.c \
-	kern/generic/millisleep.c \
-	kern/env.c \
-	term/i386/pc/vga_text.c term/i386/vga_common.c \
-	symlist.c
-kernel_img_HEADERS = boot.h cache.h device.h disk.h dl.h elf.h elfload.h \
-	env.h err.h file.h fs.h kernel.h misc.h mm.h net.h parser.h \
-	partition.h msdos_partition.h reader.h symbol.h term.h time.h types.h \
-	machine/boot.h machine/console.h machine/init.h \
-	machine/memory.h list.h handler.h command.h i18n.h \
-	env_private.h mm_private.h
-kernel_img_CFLAGS = $(COMMON_CFLAGS) -DGRUB_BOOT_MACHINE_LINK_ADDR=$(GRUB_BOOT_MACHINE_LINK_ADDR)
-kernel_img_ASFLAGS = $(COMMON_ASFLAGS) -DGRUB_KERNEL_MACHINE_LINK_ADDR=$(GRUB_KERNEL_MACHINE_LINK_ADDR)
-kernel_img_LDFLAGS = $(COMMON_LDFLAGS) $(TARGET_IMG_LDFLAGS)$(GRUB_KERNEL_MACHINE_LINK_ADDR)
-kernel_img_FORMAT = binary
-endif
-
-MOSTLYCLEANFILES += symlist.c kernel_syms.lst
-DEFSYMFILES += kernel_syms.lst
-
-symlist.c: $(addprefix include/grub/,$(kernel_img_HEADERS)) config.h gensymlist.sh
-	/bin/sh gensymlist.sh $(filter %.h,$^) > $@ || (rm -f $@; exit 1)
-
-kernel_syms.lst: $(addprefix include/grub/,$(kernel_img_HEADERS)) config.h genkernsyms.sh
-	/bin/sh genkernsyms.sh $(filter %.h,$^) > $@ || (rm -f $@; exit 1)
-
-=======
->>>>>>> 495442ed
 sbin_SCRIPTS += grub-install
 grub_install_SOURCES = util/grub-install.in
 
@@ -105,20 +35,7 @@
 grub_mkrescue_SOURCES = util/grub-mkrescue.in
 
 # Modules.
-<<<<<<< HEAD
-pkglib_MODULES = play.mod		\
-	memdisk.mod pci.mod lspci.mod reboot.mod	\
-	halt.mod datetime.mod date.mod datehook.mod	\
-	lsmmap.mod mmap.mod
-
-# For boot.mod.
-pkglib_MODULES += boot.mod
-boot_mod_SOURCES = commands/boot.c
-boot_mod_CFLAGS = $(COMMON_CFLAGS)
-boot_mod_LDFLAGS = $(COMMON_LDFLAGS)
-=======
-pkglib_MODULES = linux.mod aout.mod halt.mod datetime.mod mmap.mod
->>>>>>> 495442ed
+pkglib_MODULES = aout.mod halt.mod datetime.mod mmap.mod
 
 # For mmap.mod.
 mmap_mod_SOURCES = mmap/mmap.c mmap/i386/uppermem.c mmap/i386/mmap.c
@@ -126,24 +43,11 @@
 mmap_mod_LDFLAGS = $(COMMON_LDFLAGS)
 mmap_mod_ASFLAGS = $(COMMON_ASFLAGS)
 
-<<<<<<< HEAD
-# For reboot.mod.
-reboot_mod_SOURCES = commands/reboot.c
-reboot_mod_CFLAGS = $(COMMON_CFLAGS)
-reboot_mod_LDFLAGS = $(COMMON_LDFLAGS)
-=======
-# For linux.mod.
-linux_mod_SOURCES = loader/i386/linux.c
-linux_mod_CFLAGS = $(COMMON_CFLAGS)
-linux_mod_LDFLAGS = $(COMMON_LDFLAGS)
->>>>>>> 495442ed
-
 # For halt.mod.
 halt_mod_SOURCES = commands/halt.c
 halt_mod_CFLAGS = $(COMMON_CFLAGS)
 halt_mod_LDFLAGS = $(COMMON_LDFLAGS)
 
-<<<<<<< HEAD
 # For play.mod.
 play_mod_SOURCES = commands/i386/pc/play.c
 play_mod_CFLAGS = $(COMMON_CFLAGS)
@@ -163,19 +67,6 @@
 lspci_mod_SOURCES = commands/lspci.c
 lspci_mod_CFLAGS = $(COMMON_CFLAGS)
 lspci_mod_LDFLAGS = $(COMMON_LDFLAGS)
-=======
-# For aout.mod.
-aout_mod_SOURCES = loader/aout.c
-aout_mod_CFLAGS = $(COMMON_CFLAGS)
-aout_mod_LDFLAGS = $(COMMON_LDFLAGS)
-
-# For bsd.mod
-pkglib_MODULES += bsd.mod
-bsd_mod_SOURCES = loader/i386/bsd.c loader/i386/bsd32.c loader/i386/bsd64.c loader/i386/bsd_helper.S loader/i386/bsd_trampoline.S
-bsd_mod_CFLAGS = $(COMMON_CFLAGS)
-bsd_mod_LDFLAGS = $(COMMON_LDFLAGS)
-bsd_mod_ASFLAGS = $(COMMON_ASFLAGS)
->>>>>>> 495442ed
 
 # For datetime.mod
 datetime_mod_SOURCES = lib/cmos_datetime.c
