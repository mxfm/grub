/*
 *  GRUB  --  GRand Unified Bootloader
 *  Copyright (C) 2009  Free Software Foundation, Inc.
 *
 *  GRUB is free software: you can redistribute it and/or modify
 *  it under the terms of the GNU General Public License as published by
 *  the Free Software Foundation, either version 3 of the License, or
 *  (at your option) any later version.
 *
 *  GRUB is distributed in the hope that it will be useful,
 *  but WITHOUT ANY WARRANTY; without even the implied warranty of
 *  MERCHANTABILITY or FITNESS FOR A PARTICULAR PURPOSE.  See the
 *  GNU General Public License for more details.
 *
 *  You should have received a copy of the GNU General Public License
 *  along with GRUB.  If not, see <http://www.gnu.org/licenses/>.
 */

#include <grub/dl.h>
#include <grub/i18n.h>
#include <grub/parser.h>
#include <grub/script_sh.h>

grub_err_t
grub_normal_parse_line (char *line, grub_reader_getline_t getline)
{
  struct grub_script *parsed_script;

  /* Parse the script.  */
  parsed_script = grub_script_parse (line, getline);

  if (parsed_script)
    {
      /* Execute the command(s).  */
      grub_script_execute (parsed_script);

      /* The parsed script was executed, throw it away.  */
      grub_script_unref (parsed_script);
    }

  return grub_errno;
}

static grub_command_t cmd_break;
static grub_command_t cmd_continue;
static grub_command_t cmd_shift;
<<<<<<< HEAD
static grub_command_t cmd_return;
=======
static grub_command_t cmd_setparams;
>>>>>>> 52e72f9d

void
grub_script_init (void)
{
  cmd_break = grub_register_command ("break", grub_script_break,
				     N_("[n]"), N_("Exit from loops"));
  cmd_continue = grub_register_command ("continue", grub_script_break,
					N_("[n]"), N_("Continue loops"));
  cmd_shift = grub_register_command ("shift", grub_script_shift,
				     N_("[n]"), N_("Shift positional parameters."));
<<<<<<< HEAD
  cmd_return = grub_register_command ("return", grub_script_return,
				      N_("[n]"), N_("Return from a function."));
=======
  cmd_setparams = grub_register_command ("setparams", grub_script_setparams,
					 N_("[VALUE]..."),
					 N_("Set positional parameters."));
>>>>>>> 52e72f9d
}

void
grub_script_fini (void)
{
  if (cmd_break)
    grub_unregister_command (cmd_break);
  cmd_break = 0;

  if (cmd_continue)
    grub_unregister_command (cmd_continue);
  cmd_continue = 0;

  if (cmd_shift)
    grub_unregister_command (cmd_shift);
  cmd_shift = 0;

<<<<<<< HEAD
  if (cmd_return)
    grub_unregister_command (cmd_return);
  cmd_return = 0;
=======
  if (cmd_setparams)
    grub_unregister_command (cmd_setparams);
  cmd_setparams = 0;
>>>>>>> 52e72f9d
}<|MERGE_RESOLUTION|>--- conflicted
+++ resolved
@@ -44,11 +44,8 @@
 static grub_command_t cmd_break;
 static grub_command_t cmd_continue;
 static grub_command_t cmd_shift;
-<<<<<<< HEAD
+static grub_command_t cmd_setparams;
 static grub_command_t cmd_return;
-=======
-static grub_command_t cmd_setparams;
->>>>>>> 52e72f9d
 
 void
 grub_script_init (void)
@@ -59,14 +56,11 @@
 					N_("[n]"), N_("Continue loops"));
   cmd_shift = grub_register_command ("shift", grub_script_shift,
 				     N_("[n]"), N_("Shift positional parameters."));
-<<<<<<< HEAD
-  cmd_return = grub_register_command ("return", grub_script_return,
-				      N_("[n]"), N_("Return from a function."));
-=======
   cmd_setparams = grub_register_command ("setparams", grub_script_setparams,
 					 N_("[VALUE]..."),
 					 N_("Set positional parameters."));
->>>>>>> 52e72f9d
+  cmd_return = grub_register_command ("return", grub_script_return,
+				      N_("[n]"), N_("Return from a function."));
 }
 
 void
@@ -84,13 +78,11 @@
     grub_unregister_command (cmd_shift);
   cmd_shift = 0;
 
-<<<<<<< HEAD
+  if (cmd_setparams)
+    grub_unregister_command (cmd_setparams);
+  cmd_setparams = 0;
+
   if (cmd_return)
     grub_unregister_command (cmd_return);
   cmd_return = 0;
-=======
-  if (cmd_setparams)
-    grub_unregister_command (cmd_setparams);
-  cmd_setparams = 0;
->>>>>>> 52e72f9d
 }