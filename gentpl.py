#! /usr/bin/python

#
# This is the python script used to generate Makefile.tpl
#

GRUB_PLATFORMS = [ "emu", "i386_pc", "i386_efi", "i386_qemu", "i386_coreboot",
                   "i386_multiboot", "i386_ieee1275", "x86_64_efi",
                   "mips_loongson", "sparc64_ieee1275",
<<<<<<< HEAD
                   "powerpc_ieee1275", "ia64_efi" ]
=======
                   "powerpc_ieee1275", "mips_arc" ]
>>>>>>> 276ef9be

GROUPS = {}

GROUPS["common"]   = GRUB_PLATFORMS[:]

# Groups based on CPU
GROUPS["i386"]     = [ "i386_pc", "i386_efi", "i386_qemu", "i386_coreboot", "i386_multiboot", "i386_ieee1275" ]
GROUPS["x86_64"]   = [ "x86_64_efi" ]
GROUPS["x86"]      = GROUPS["i386"] + GROUPS["x86_64"]
GROUPS["mips"]     = [ "mips_loongson", "mips_arc" ]
GROUPS["sparc64"]  = [ "sparc64_ieee1275" ]
GROUPS["powerpc"]  = [ "powerpc_ieee1275" ]

# Groups based on firmware
GROUPS["efi"]  = [ "i386_efi", "x86_64_efi", "ia64_efi" ]
GROUPS["ieee1275"]   = [ "i386_ieee1275", "sparc64_ieee1275", "powerpc_ieee1275" ]

# emu is a special case so many core functionality isn't needed on this platform
GROUPS["noemu"]   = GRUB_PLATFORMS[:]; GROUPS["noemu"].remove("emu")

# Groups based on hardware features
GROUPS["cmos"] = GROUPS["x86"][:] + ["mips_loongson"]; GROUPS["cmos"].remove("i386_efi"); GROUPS["cmos"].remove("x86_64_efi")
GROUPS["pci"]      = GROUPS["x86"] + ["mips_loongson"]
GROUPS["usb"]      = GROUPS["pci"]

# If gfxterm is main output console integrate it into kernel
GROUPS["videoinkernel"] = ["mips_loongson"]
GROUPS["videomodules"]   = GRUB_PLATFORMS[:];
for i in GROUPS["videoinkernel"]: GROUPS["videomodules"].remove(i)

# Similar for terminfo
GROUPS["terminfoinkernel"] = ["mips_loongson", "mips_arc"] + GROUPS["ieee1275"];
GROUPS["terminfomodule"]   = GRUB_PLATFORMS[:];
for i in GROUPS["terminfoinkernel"]: GROUPS["terminfomodule"].remove(i)

# Miscelaneous groups schedulded to disappear in future
GROUPS["nosparc64"] = GRUB_PLATFORMS[:]; GROUPS["nosparc64"].remove("sparc64_ieee1275")
GROUPS["i386_coreboot_multiboot_qemu"] = ["i386_coreboot", "i386_multiboot", "i386_qemu"]
GROUPS["nopc"] = GRUB_PLATFORMS[:]; GROUPS["nopc"].remove("i386_pc")

#
# Create platform => groups reverse map, where groups covering that
# platform are ordered by their sizes
#
RMAP = {}
for platform in GRUB_PLATFORMS:
    # initialize with platform itself as a group
    RMAP[platform] = [ platform ]

    for k in GROUPS.keys():
        v = GROUPS[k]
        # skip groups that don't cover this platform
        if platform not in v: continue

        bigger = []
        smaller = []
        # partition currently known groups based on their size
        for group in RMAP[platform]:
            if group in GRUB_PLATFORMS: smaller.append(group)
            elif len(GROUPS[group]) < len(v): smaller.append(group)
            else: bigger.append(group)
        # insert in the middle
        RMAP[platform] = smaller + [ k ] + bigger

#
# Global variables
#
GVARS = set()

def gvar_add(var, value):
    GVARS.add(var)
    return var + " += " + value + "\n"

def global_variable_initializers():
    r = ""
    for var in sorted(GVARS):
        r += var + " ?= \n"
    return r

#
# Per PROGRAM/SCRIPT variables 
#

def vars_init(*var_list):
    r = "[+ IF (if (not (assoc-ref seen-vars (get \".name\"))) \"seen\") +]"
    r += "[+ (out-suspend \"v\") +]"
    for var in var_list:
        r += var + "  = \n"
    r += "[+ (out-resume \"v\") +]"
    r += "[+ (set! seen-vars (assoc-set! seen-vars (get \".name\") 0)) +]"
    r += "[+ ENDIF +]"
    return first_time(r)

def var_set(var, value):
    return var + "  = " + value + "\n"

def var_add(var, value):
    return var + " += " + value + "\n"

#
# Autogen constructs
#

def set_canonical_name_suffix(suffix): return "[+ % name `export cname=$(echo %s" + suffix + " | sed -e 's/[^0-9A-Za-z@_]/_/g')` +]"
def cname(): return "[+ % name `echo $cname` +]"

def rule(target, source, cmd):
    if cmd[0] == "\n":
        return "\n" + target + ": " + source + cmd.replace("\n", "\n\t") + "\n"
    else:
        return "\n" + target + ": " + source + "\n\t" + cmd.replace("\n", "\n\t") + "\n"

#
# Template for keys with platform names as values, for example:
#
# kernel = {
#   nostrip = emu;
#   ...
# }
#
def if_platform_tagged(platform, tag, snippet_if, snippet_else=None):
    r = ""
    r += "[+ IF " + tag + " defined +]"
    r += "[+ FOR " + tag + " +][+ CASE " + tag + " +]"
    for group in RMAP[platform]:
        r += "[+ = \"" + group + "\" +]" + snippet_if

    if snippet_else != None: r += "[+ * +]" + snippet_else
    r += "[+ ESAC +][+ ENDFOR +]"

    if snippet_else == None:
        r += "[+ ENDIF +]"
        return r

    r += "[+ ELSE +]" + snippet_else + "[+ ENDIF +]"
    return r

#
# Template for tagged values
#
# module = {
#   extra_dist = ...
#   extra_dist = ...
#   ...
# };
#
def foreach_value(tag, closure):
    return "[+ FOR " + tag + " +]" + closure("[+ ." + tag + " +]") + "[+ ENDFOR +]"

#
# Template for handling best matched values for a platform, for example:
#
# module = {
#   cflags = '-Wall';
#   emu_cflags = '-Wall -DGRUB_EMU=1';
#   ...
# }
#
def foreach_platform_specific_value(platform, suffix, nonetag, closure):
    r = ""
    for group in RMAP[platform]:
        gtag = group + suffix

        if group == RMAP[platform][0]:
            r += "[+ IF " + gtag + " +]"
        else:
            r += "[+ ELIF " + gtag + " +]"

        r += "[+ FOR " + gtag + " +]" + closure("[+ ." + gtag + " +]") + "[+ ENDFOR +]"
    r += "[+ ELSE +][+ FOR " + nonetag + " +]" + closure("[+ ." + nonetag + " +]") + "[+ ENDFOR +][+ ENDIF +]"
    return r

#
# Template for handling values from sum of all groups for a platform,
# for example:
#
# module = {
#   common = kern/misc.c;
#   emu = kern/emu/misc.c;
#   ...
# }
#
def foreach_platform_value (platform, suffix, closure):
    r = ""
    for group in RMAP[platform]:
        gtag = group + suffix

        r += "[+ IF " + gtag + " +]"
        r += "[+ FOR " + gtag + " +]" + closure("[+ ." + gtag + " +]") + "[+ ENDFOR +]"
        r += "[+ ENDIF +]"
    return r

#
# Template for gaurding with platform specific "enable" keys, for example:
#
#  module = {
#    name = pci;
#    noemu = bus/pci.c;
#    emu = bus/emu/pci.c;
#    emu = commands/lspci.c;
#
#    enable = emu;
#    enable = i386_pc;
#    enable = x86_efi;
#    enable = i386_ieee1275;
#    enable = i386_coreboot;
#  };
#
def foreach_enabled_platform(closure):
    r = "[+ IF - enable undefined +]"
    for platform in GRUB_PLATFORMS:
        r += "\nif COND_" + platform + "\n" + closure(platform) + "endif\n"
    r += "[+ ELSE +]"
    for platform in GRUB_PLATFORMS:
        x = "\nif COND_" + platform + "\n" + closure(platform) + "endif\n"
        r += if_platform_tagged(platform, "enable", x)
    r += "[+ ENDIF +]"
    return r

#
# Template for gaurding with platform specific automake conditionals,
# for example:
#
#  module = {
#    name = usb;
#    common = bus/usb/usb.c;
#    noemu = bus/usb/usbtrans.c;
#    noemu = bus/usb/usbhub.c;
#    enable = emu;
#    enable = i386;
#    enable = mips_loongson;
#    emu_condition = COND_GRUB_EMU_USB;
#  };
#
def under_platform_specific_conditionals(platform, snippet):
    r  = foreach_platform_specific_value(platform, "_condition", "condition", lambda cond: "if " + cond + "\n")
    r += snippet
    r += foreach_platform_specific_value(platform, "_condition", "condition", lambda cond: "endif " + cond + "\n")
    return r

def platform_specific_values(platform, suffix, nonetag):
    return foreach_platform_specific_value(platform, suffix, nonetag,
                                           lambda value: value + " ")

def platform_values(platform, suffix):
    return foreach_platform_value(platform, suffix, lambda value: value + " ")

def extra_dist():
    return foreach_value("extra_dist", lambda value: value + " ")

def platform_sources(p): return platform_values(p, "")
def platform_nodist_sources(p): return platform_values(p, "_nodist")
def platform_dependencies(p): return platform_values(p, "dependencies", "_dependencies")

def platform_startup(p): return platform_specific_values(p, "_startup", "startup")
def platform_ldadd(p): return platform_specific_values(p, "_ldadd", "ldadd")
def platform_cflags(p): return platform_specific_values(p, "_cflags", "cflags")
def platform_ldflags(p): return platform_specific_values(p, "_ldflags", "ldflags")
def platform_cppflags(p): return platform_specific_values(p, "_cppflags", "cppflags")
def platform_ccasflags(p): return platform_specific_values(p, "_ccasflags", "ccasflags")
def platform_stripflags(p): return platform_specific_values(p, "_stripflags", "stripflags")
def platform_objcopyflags(p): return platform_specific_values(p, "_objcopyflags", "objcopyflags")

#
# Emit snippet only the first time through for the current name.
#
def first_time(snippet):
    r = "[+ IF (if (not (assoc-ref seen-target (get \".name\"))) \"seen\") +]"
    r += snippet
    r += "[+ ENDIF +]"
    return r

def module(platform):
    r = set_canonical_name_suffix(".module")

    r += gvar_add("noinst_PROGRAMS", "[+ name +].module")
    r += gvar_add("MODULE_FILES", "[+ name +].module$(EXEEXT)")

    r += var_set(cname() + "_SOURCES", platform_sources(platform) + " ## platform sources")
    r += var_set("nodist_" + cname() + "_SOURCES", platform_nodist_sources(platform) + " ## platform nodist sources")
    r += var_set(cname() + "_LDADD", platform_ldadd(platform))
    r += var_set(cname() + "_CFLAGS", "$(AM_CFLAGS) $(CFLAGS_MODULE) " + platform_cflags(platform))
    r += var_set(cname() + "_LDFLAGS", "$(AM_LDFLAGS) $(LDFLAGS_MODULE) " + platform_ldflags(platform))
    r += var_set(cname() + "_CPPFLAGS", "$(AM_CPPFLAGS) $(CPPFLAGS_MODULE) " + platform_cppflags(platform))
    r += var_set(cname() + "_CCASFLAGS", "$(AM_CCASFLAGS) $(CCASFLAGS_MODULE) " + platform_ccasflags(platform))
    # r += var_set(cname() + "_DEPENDENCIES", platform_dependencies(platform) + " " + platform_ldadd(platform))

    r += gvar_add("EXTRA_DIST", extra_dist())
    r += gvar_add("BUILT_SOURCES", "$(nodist_" + cname() + "_SOURCES)")
    r += gvar_add("CLEANFILES", "$(nodist_" + cname() + "_SOURCES)")

    r += gvar_add("MOD_FILES", "[+ name +].mod")
    r += gvar_add("MARKER_FILES", "[+ name +].marker")
    r += gvar_add("CLEANFILES", "[+ name +].marker")
    r += """
[+ name +].marker: $(""" + cname() + """_SOURCES) $(nodist_""" + cname() + """_SOURCES)
	$(TARGET_CPP) -DGRUB_LST_GENERATOR $(CPPFLAGS_MARKER) $(DEFS) $(DEFAULT_INCLUDES) $(INCLUDES) $(""" + cname() + """_CPPFLAGS) $(CPPFLAGS) $^ > $@.new || (rm -f $@; exit 1)
	grep 'MARKER' $@.new > $@; rm -f $@.new
"""
    return r

def kernel(platform):
    r = set_canonical_name_suffix(".exec")
    r += gvar_add("noinst_PROGRAMS", "[+ name +].exec")
    r += var_set(cname() + "_SOURCES", platform_startup(platform))
    r += var_add(cname() + "_SOURCES", platform_sources(platform))
    r += var_set("nodist_" + cname() + "_SOURCES", platform_nodist_sources(platform) + " ## platform nodist sources")
    r += var_set(cname() + "_LDADD", platform_ldadd(platform))
    r += var_set(cname() + "_CFLAGS", "$(AM_CFLAGS) $(CFLAGS_KERNEL) " + platform_cflags(platform))
    r += var_set(cname() + "_LDFLAGS", "$(AM_LDFLAGS) $(LDFLAGS_KERNEL) " + platform_ldflags(platform))
    r += var_set(cname() + "_CPPFLAGS", "$(AM_CPPFLAGS) $(CPPFLAGS_KERNEL) " + platform_cppflags(platform))
    r += var_set(cname() + "_CCASFLAGS", "$(AM_CCASFLAGS) $(CCASFLAGS_KERNEL) " + platform_ccasflags(platform))
    r += var_set(cname() + "_STRIPFLAGS", "$(AM_STRIPFLAGS) $(STRIPFLAGS_KERNEL) " + platform_stripflags(platform))
    # r += var_set(cname() + "_DEPENDENCIES", platform_dependencies(platform) + " " + platform_ldadd(platform))

    r += gvar_add("EXTRA_DIST", extra_dist())
    r += gvar_add("BUILT_SOURCES", "$(nodist_" + cname() + "_SOURCES)")
    r += gvar_add("CLEANFILES", "$(nodist_" + cname() + "_SOURCES)")

    r += gvar_add("platform_DATA", "[+ name +].img")
    r += gvar_add("CLEANFILES", "[+ name +].img")
    r += rule("[+ name +].img", "[+ name +].exec$(EXEEXT)",
              if_platform_tagged(platform, "nostrip", "cp $< $@",
                                 "$(STRIP) $(" + cname() + "_STRIPFLAGS) -o $@ $<"))
    return r

def image(platform):
    r = set_canonical_name_suffix(".image")
    r += gvar_add("noinst_PROGRAMS", "[+ name +].image")
    r += var_set(cname() + "_SOURCES", platform_sources(platform))
    r += var_set("nodist_" + cname() + "_SOURCES", platform_nodist_sources(platform) + "## platform nodist sources")
    r += var_set(cname() + "_LDADD", platform_ldadd(platform))
    r += var_set(cname() + "_CFLAGS", "$(AM_CFLAGS) $(CFLAGS_IMAGE) " + platform_cflags(platform))
    r += var_set(cname() + "_LDFLAGS", "$(AM_LDFLAGS) $(LDFLAGS_IMAGE) " + platform_ldflags(platform))
    r += var_set(cname() + "_CPPFLAGS", "$(AM_CPPFLAGS) $(CPPFLAGS_IMAGE) " + platform_cppflags(platform))
    r += var_set(cname() + "_CCASFLAGS", "$(AM_CCASFLAGS) $(CCASFLAGS_IMAGE) " + platform_ccasflags(platform))
    r += var_set(cname() + "_OBJCOPYFLAGS", "$(OBJCOPYFLAGS_IMAGE) " + platform_objcopyflags(platform))
    # r += var_set(cname() + "_DEPENDENCIES", platform_dependencies(platform) + " " + platform_ldadd(platform))

    r += gvar_add("EXTRA_DIST", extra_dist())
    r += gvar_add("BUILT_SOURCES", "$(nodist_" + cname() + "_SOURCES)")
    r += gvar_add("CLEANFILES", "$(nodist_" + cname() + "_SOURCES)")

    r += gvar_add("platform_DATA", "[+ name +].img")
    r += gvar_add("CLEANFILES", "[+ name +].img")
    r += rule("[+ name +].img", "[+ name +].image$(EXEEXT)", """
if test x$(USE_APPLE_CC_FIXES) = xyes; then \
  $(MACHO2IMG) $< $@; \
else \
  $(OBJCOPY) $(""" + cname() + """_OBJCOPYFLAGS) --strip-unneeded -R .note -R .comment -R .note.gnu.build-id -R .reginfo -R .rel.dyn $< $@; \
fi
""")
    return r

def library(platform):
    r = set_canonical_name_suffix("")

    r += vars_init(cname() + "_SOURCES",
                   "nodist_" + cname() + "_SOURCES",
                   cname() + "_CFLAGS",
                   cname() + "_CPPFLAGS",
                   cname() + "_CCASFLAGS")
    #              cname() + "_DEPENDENCIES")

    r += first_time(gvar_add("noinst_LIBRARIES", "[+ name +]"))
    r += var_add(cname() + "_SOURCES", platform_sources(platform))
    r += var_add("nodist_" + cname() + "_SOURCES", platform_nodist_sources(platform))
    r += var_add(cname() + "_CFLAGS", first_time("$(AM_CFLAGS) $(CFLAGS_LIBRARY) ") + platform_cflags(platform))
    r += var_add(cname() + "_CPPFLAGS", first_time("$(AM_CPPFLAGS) $(CPPFLAGS_LIBRARY) ") + platform_cppflags(platform))
    r += var_add(cname() + "_CCASFLAGS", first_time("$(AM_CCASFLAGS) $(CCASFLAGS_LIBRARY) ") + platform_ccasflags(platform))
    # r += var_add(cname() + "_DEPENDENCIES", platform_dependencies(platform) + " " + platform_ldadd(platform))

    r += gvar_add("EXTRA_DIST", extra_dist())
    r += first_time(gvar_add("BUILT_SOURCES", "$(nodist_" + cname() + "_SOURCES)"))
    r += first_time(gvar_add("CLEANFILES", "$(nodist_" + cname() + "_SOURCES)"))
    return r

def installdir(default="bin"):
    return "[+ IF installdir +][+ installdir +][+ ELSE +]" + default + "[+ ENDIF +]"

def manpage():
    r  = "if COND_MAN_PAGES\n"
    r += gvar_add("man_MANS", "[+ name +].[+ mansection +]\n")
    r += rule("[+ name +].[+ mansection +]", "[+ name +]", """
chmod a+x [+ name +]
PATH=$(builddir):$$PATH $(HELP2MAN) --section=[+ mansection +] -i $(top_srcdir)/docs/man/[+ name +].h2m -o $@ [+ name +]
""")
    r += gvar_add("CLEANFILES", "[+ name +].[+ mansection +]")
    r += "endif\n"
    return r

def program(platform, test=False):
    r = set_canonical_name_suffix("")

    r += "[+ IF testcase defined +]"
    r += gvar_add("check_PROGRAMS", "[+ name +]")
    r += gvar_add("TESTS", "[+ name +]")
    r += "[+ ELSE +]"
    r += var_add(installdir() + "_PROGRAMS", "[+ name +]")
    r += "[+ IF mansection +]" + manpage() + "[+ ENDIF +]"
    r += "[+ ENDIF +]"

    r += var_set(cname() + "_SOURCES", platform_sources(platform))
    r += var_set("nodist_" + cname() + "_SOURCES", platform_nodist_sources(platform))
    r += var_set(cname() + "_LDADD", platform_ldadd(platform))
    r += var_set(cname() + "_CFLAGS", "$(AM_CFLAGS) $(CFLAGS_PROGRAM) " + platform_cflags(platform))
    r += var_set(cname() + "_LDFLAGS", "$(AM_LDFLAGS) $(LDFLAGS_PROGRAM) " + platform_ldflags(platform))
    r += var_set(cname() + "_CPPFLAGS", "$(AM_CPPFLAGS) $(CPPFLAGS_PROGRAM) " + platform_cppflags(platform))
    r += var_set(cname() + "_CCASFLAGS", "$(AM_CCASFLAGS) $(CCASFLAGS_PROGRAM) " + platform_ccasflags(platform))
    # r += var_set(cname() + "_DEPENDENCIES", platform_dependencies(platform) + " " + platform_ldadd(platform))

    r += gvar_add("EXTRA_DIST", extra_dist())
    r += gvar_add("BUILT_SOURCES", "$(nodist_" + cname() + "_SOURCES)")
    r += gvar_add("CLEANFILES", "$(nodist_" + cname() + "_SOURCES)")
    return r

def data(platform):
    r  = gvar_add("EXTRA_DIST", platform_sources(platform))
    r += gvar_add("EXTRA_DIST", extra_dist())
    r += var_add(installdir() + "_DATA", platform_sources(platform))
    return r

def script(platform):
    r  = "[+ IF testcase defined +]"
    r += gvar_add("check_SCRIPTS", "[+ name +]")
    r += gvar_add ("TESTS", "[+ name +]")
    r += "[+ ELSE +]"
    r += var_add(installdir() + "_SCRIPTS", "[+ name +]")
    r += "[+ IF mansection +]" + manpage() + "[+ ENDIF +]"
    r += "[+ ENDIF +]"

    r += rule("[+ name +]", platform_sources(platform) + " $(top_builddir)/config.status", """
$(top_builddir)/config.status --file=-:$< | sed -e 's,@pkglib_DATA@,$(pkglib_DATA),g' > $@
chmod a+x [+ name +]
""")

    r += gvar_add("CLEANFILES", "[+ name +]")
    r += gvar_add("dist_noinst_DATA", platform_sources(platform))
    return r

def rules(target, closure):
    # Create association lists for the benefit of first_time and vars_init.
    r = "[+ (define seen-target '()) +]"
    r += "[+ (define seen-vars '()) +]"
    # Most output goes to a diversion.  This allows us to emit variable
    # initializations before everything else.
    r += "[+ (out-push-new) +]"

    r += "[+ FOR " + target + " +]"
    r += foreach_enabled_platform(
        lambda p: under_platform_specific_conditionals(p, closure(p)))
    # Remember that we've seen this target.
    r += "[+ (set! seen-target (assoc-set! seen-target (get \".name\") 0)) +]"
    r += "[+ ENDFOR +]"
    r += "[+ (out-pop #t) +]"
    return r

def module_rules():
    return rules("module", module)

def kernel_rules():
    return rules("kernel", kernel)

def image_rules():
    return rules("image", image)

def library_rules():
    return rules("library", library)

def program_rules():
    return rules("program", program)

def script_rules():
    return rules("script", script)

def data_rules():
    return rules("data", data)

print "[+ AutoGen5 template +]\n"
a = module_rules()
b = kernel_rules()
c = image_rules()
d = library_rules()
e = program_rules()
f = script_rules()
g = data_rules()
z = global_variable_initializers()

# print z # initializer for all vars
print a
print b
print c
print d
print e
print f
print g<|MERGE_RESOLUTION|>--- conflicted
+++ resolved
@@ -7,11 +7,7 @@
 GRUB_PLATFORMS = [ "emu", "i386_pc", "i386_efi", "i386_qemu", "i386_coreboot",
                    "i386_multiboot", "i386_ieee1275", "x86_64_efi",
                    "mips_loongson", "sparc64_ieee1275",
-<<<<<<< HEAD
-                   "powerpc_ieee1275", "ia64_efi" ]
-=======
-                   "powerpc_ieee1275", "mips_arc" ]
->>>>>>> 276ef9be
+                   "powerpc_ieee1275", "mips_arc", "ia64_efi" ]
 
 GROUPS = {}
 
