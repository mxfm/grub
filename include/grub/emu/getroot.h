/*
 *  GRUB  --  GRand Unified Bootloader
 *  Copyright (C) 2003, 2007, 2008, 2009  Free Software Foundation, Inc.
 *
 *  GRUB is free software: you can redistribute it and/or modify
 *  it under the terms of the GNU General Public License as published by
 *  the Free Software Foundation, either version 3 of the License, or
 *  (at your option) any later version.
 *
 *  GRUB is distributed in the hope that it will be useful,
 *  but WITHOUT ANY WARRANTY; without even the implied warranty of
 *  MERCHANTABILITY or FITNESS FOR A PARTICULAR PURPOSE.  See the
 *  GNU General Public License for more details.
 *
 *  You should have received a copy of the GNU General Public License
 *  along with GRUB.  If not, see <http://www.gnu.org/licenses/>.
 */

#ifndef GRUB_UTIL_GETROOT_HEADER
#define GRUB_UTIL_GETROOT_HEADER	1

#include <sys/types.h>

enum grub_dev_abstraction_types {
  GRUB_DEV_ABSTRACTION_NONE,
  GRUB_DEV_ABSTRACTION_LVM,
  GRUB_DEV_ABSTRACTION_RAID,
  GRUB_DEV_ABSTRACTION_LUKS,
  GRUB_DEV_ABSTRACTION_GELI,
};

char *grub_find_device (const char *dir, dev_t dev);
char *grub_guess_root_device (const char *dir);
int grub_util_get_dev_abstraction (const char *os_dev);
char *grub_util_get_grub_dev (const char *os_dev);
char *grub_make_system_path_relative_to_its_root (const char *path);
const char *grub_util_check_block_device (const char *blk_dev);
const char *grub_util_check_char_device (const char *blk_dev);
#ifdef __linux__
char **grub_util_raid_getmembers (const char *name, int bootable);
#endif
<<<<<<< HEAD
=======
#if defined (__FreeBSD__) || defined(__FreeBSD_kernel__)
void grub_util_follow_gpart_up (const char *name, grub_disk_addr_t *off_out,
				char **name_out);
#endif
>>>>>>> 8c767fd1

#endif /* ! GRUB_UTIL_GETROOT_HEADER */<|MERGE_RESOLUTION|>--- conflicted
+++ resolved
@@ -39,12 +39,9 @@
 #ifdef __linux__
 char **grub_util_raid_getmembers (const char *name, int bootable);
 #endif
-<<<<<<< HEAD
-=======
 #if defined (__FreeBSD__) || defined(__FreeBSD_kernel__)
 void grub_util_follow_gpart_up (const char *name, grub_disk_addr_t *off_out,
 				char **name_out);
 #endif
->>>>>>> 8c767fd1
 
 #endif /* ! GRUB_UTIL_GETROOT_HEADER */