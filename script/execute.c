/* execute.c -- Execute a GRUB script.  */
/*
 *  GRUB  --  GRand Unified Bootloader
 *  Copyright (C) 2005,2007,2008,2009,2010  Free Software Foundation, Inc.
 *
 *  GRUB is free software: you can redistribute it and/or modify
 *  it under the terms of the GNU General Public License as published by
 *  the Free Software Foundation, either version 3 of the License, or
 *  (at your option) any later version.
 *
 *  GRUB is distributed in the hope that it will be useful,
 *  but WITHOUT ANY WARRANTY; without even the implied warranty of
 *  MERCHANTABILITY or FITNESS FOR A PARTICULAR PURPOSE.  See the
 *  GNU General Public License for more details.
 *
 *  You should have received a copy of the GNU General Public License
 *  along with GRUB.  If not, see <http://www.gnu.org/licenses/>.
 */

#include <grub/misc.h>
#include <grub/mm.h>
#include <grub/env.h>
#include <grub/script_sh.h>
#include <grub/command.h>
#include <grub/menu.h>
#include <grub/lib/arg.h>
#include <grub/normal.h>
#include <grub/extcmd.h>

/* Max digits for a char is 3 (0xFF is 255), similarly for an int it
   is sizeof (int) * 3, and one extra for a possible -ve sign.  */
#define ERRNO_DIGITS_MAX  (sizeof (int) * 3 + 1)

static unsigned long is_continue;
static unsigned long active_loops;
static unsigned long active_breaks;

#define GRUB_SCRIPT_SCOPE_MALLOCED      1
#define GRUB_SCRIPT_SCOPE_ARGS_MALLOCED 2

/* Scope for grub script functions.  */
struct grub_script_scope
{
  unsigned flags;
  unsigned shifts;
  struct grub_script_argv argv;
};
static struct grub_script_scope *scope = 0;

static void
replace_scope (struct grub_script_scope *new_scope)
{
  if (scope)
    {
      scope->argv.argc += scope->shifts;
      scope->argv.args -= scope->shifts;

      if (scope->flags & GRUB_SCRIPT_SCOPE_ARGS_MALLOCED)
	grub_script_argv_free (&scope->argv);

      if (scope->flags & GRUB_SCRIPT_SCOPE_MALLOCED)
	grub_free (scope);
    }
  scope = new_scope;
}

grub_err_t
grub_script_break (grub_command_t cmd, int argc, char *argv[])
{
  char *p = 0;
  unsigned long count;

  if (argc == 0)
    count = 1;

  else if ((argc > 1) || (count = grub_strtoul (argv[0], &p, 10)) == 0 ||
	   (*p != '\0'))
    return grub_error (GRUB_ERR_BAD_ARGUMENT, "bad break");

  is_continue = grub_strcmp (cmd->name, "break") ? 1 : 0;
  active_breaks = grub_min (active_loops, count);
  return GRUB_ERR_NONE;
}

grub_err_t
grub_script_shift (grub_command_t cmd __attribute__((unused)),
		   int argc, char *argv[])
{
  char *p = 0;
  unsigned long n = 0;

  if (! scope)
    return GRUB_ERR_NONE;

  if (argc == 0)
    n = 1;

  else if (argc > 1)
    return GRUB_ERR_BAD_ARGUMENT;

  else
    {
      n = grub_strtoul (argv[0], &p, 10);
      if (*p != '\0')
	return GRUB_ERR_BAD_ARGUMENT;
    }

  if (n > scope->argv.argc)
    return GRUB_ERR_BAD_ARGUMENT;

  scope->shifts += n;
  scope->argv.argc -= n;
  scope->argv.args += n;
  return GRUB_ERR_NONE;
}

grub_err_t
grub_script_setparams (grub_command_t cmd __attribute__((unused)),
		       int argc, char **args)
{
  struct grub_script_scope *new_scope;
  struct grub_script_argv argv = { 0, 0 };

  if (! scope)
    return GRUB_ERR_INVALID_COMMAND;

  new_scope = grub_malloc (sizeof (*new_scope));
  if (! new_scope)
    return grub_errno;

  if (grub_script_argv_make (&argv, argc, args))
    {
      grub_free (new_scope);
      return grub_errno;
    }

  new_scope->shifts = 0;
  new_scope->argv = argv;
  new_scope->flags = GRUB_SCRIPT_SCOPE_MALLOCED |
    GRUB_SCRIPT_SCOPE_ARGS_MALLOCED;

  replace_scope (new_scope);
  return GRUB_ERR_NONE;
}

static int
grub_env_special (const char *name)
{
  if (grub_isdigit (name[0]) ||
      grub_strcmp (name, "#") == 0 ||
      grub_strcmp (name, "*") == 0 ||
      grub_strcmp (name, "@") == 0)
    return 1;
  return 0;
}

static char **
grub_script_env_get (const char *name, grub_script_arg_type_t type)
{
<<<<<<< HEAD
  struct grub_script_argv result = { 0, 0, 0 };
=======
  unsigned i;
  struct grub_script_argv result = { 0, 0 };
>>>>>>> 3a20130e

  if (grub_script_argv_next (&result))
    goto fail;

  if (! grub_env_special (name))
    {
      char *v = grub_env_get (name);
      if (v && v[0])
	{
	  if (type == GRUB_SCRIPT_ARG_TYPE_VAR)
	    {
	      if (grub_script_argv_split_append (&result, v))
		goto fail;
	    }
	  else
	    if (grub_script_argv_append (&result, v))
	      goto fail;
	}
    }
  else if (! scope)
    {
      if (grub_script_argv_append (&result, 0))
	goto fail;
    }
  else if (grub_strcmp (name, "#") == 0)
    {
      char buffer[ERRNO_DIGITS_MAX + 1];
      grub_snprintf (buffer, sizeof (buffer), "%u", scope->argv.argc);
      if (grub_script_argv_append (&result, buffer))
	goto fail;
    }
  else if (grub_strcmp (name, "*") == 0)
    {
      for (i = 0; i < scope->argv.argc; i++)
	if (type == GRUB_SCRIPT_ARG_TYPE_VAR)
	  {
	    if (i != 0 && grub_script_argv_next (&result))
	      goto fail;

	    if (grub_script_argv_split_append (&result, scope->argv.args[i]))
	      goto fail;
	  }
	else
	  {
	    if (i != 0 && grub_script_argv_append (&result, " "))
	      goto fail;

	    if (grub_script_argv_append (&result, scope->argv.args[i]))
	      goto fail;
	  }
    }
  else if (grub_strcmp (name, "@") == 0)
    {
      for (i = 0; i < scope->argv.argc; i++)
	{
	  if (i != 0 && grub_script_argv_next (&result))
	    goto fail;

	  if (type == GRUB_SCRIPT_ARG_TYPE_VAR)
	    {
	      if (grub_script_argv_split_append (&result, scope->argv.args[i]))
		goto fail;
	    }
	  else
	    if (grub_script_argv_append (&result, scope->argv.args[i]))
	      goto fail;
	}
    }
  else
    {
      unsigned long num = grub_strtoul (name, 0, 10);
      if (num == 0)
	; /* XXX no file name, for now.  */

      else if (num <= scope->argv.argc)
	{
	  if (type == GRUB_SCRIPT_ARG_TYPE_VAR)
	    {
	      if (grub_script_argv_split_append (&result,
						 scope->argv.args[num - 1]))
		goto fail;
	    }
	  else
	    if (grub_script_argv_append (&result, scope->argv.args[num - 1]))
	      goto fail;
	}
    }

  return result.args;

 fail:

  grub_script_argv_free (&result);
  return 0;
}

static grub_err_t
grub_script_env_set (const char *name, const char *val)
{
  if (grub_env_special (name))
    return grub_error (GRUB_ERR_BAD_ARGUMENT, "bad variable name");

  return grub_env_set (name, val);
}

/* Expand arguments in ARGLIST into multiple arguments.  */
static int
grub_script_arglist_to_argv (struct grub_script_arglist *arglist,
			     struct grub_script_argv *argv)
{
  int i;
  char **values = 0;
  struct grub_script_arg *arg = 0;
  struct grub_script_argv result = { 0, 0, 0 };

  for (; arglist && arglist->arg; arglist = arglist->next)
    {
      if (grub_script_argv_next (&result))
	goto fail;

      arg = arglist->arg;
      while (arg)
	{
	  switch (arg->type)
	    {
	    case GRUB_SCRIPT_ARG_TYPE_VAR:
	    case GRUB_SCRIPT_ARG_TYPE_DQVAR:
	      values = grub_script_env_get (arg->str, arg->type);
	      for (i = 0; values && values[i]; i++)
		{
		  if (i != 0 && grub_script_argv_next (&result))
		    goto fail;

		  if (grub_script_argv_append (&result, values[i]))
		    goto fail;
		}
	      grub_free (values);
	      break;

	    case GRUB_SCRIPT_ARG_TYPE_BLOCK:
	      if (grub_script_argv_append (&result, "{") ||
		  grub_script_argv_append (&result, arg->str) ||
		  grub_script_argv_append (&result, "}"))
		goto fail;
	      result.script = arg->script;
	      break;

	    case GRUB_SCRIPT_ARG_TYPE_TEXT:
	      if (grub_strlen (arg->str) &&
		  grub_script_argv_append (&result, arg->str))
		goto fail;
	      break;

	    case GRUB_SCRIPT_ARG_TYPE_DQSTR:
	    case GRUB_SCRIPT_ARG_TYPE_SQSTR:
	      if (grub_script_argv_append (&result, arg->str))
		goto fail;
	      break;
	    }
	  arg = arg->next;
	}
    }

  if (! result.args[result.argc - 1])
    result.argc--;

  *argv = result;
  return 0;

 fail:

  grub_script_argv_free (&result);
  return 1;
}

static grub_err_t
grub_script_execute_cmd (struct grub_script_cmd *cmd)
{
  int ret;
  char errnobuf[ERRNO_DIGITS_MAX + 1];

  if (cmd == 0)
    return 0;

  ret = cmd->exec (cmd);

  grub_snprintf (errnobuf, sizeof (errnobuf), "%d", ret);
  grub_env_set ("?", errnobuf);
  return ret;
}

/* Execute a function call.  */
grub_err_t
grub_script_function_call (grub_script_function_t func, int argc, char **args)
{
  grub_err_t ret = 0;
  unsigned long loops = active_loops;
  struct grub_script_scope *old_scope;
  struct grub_script_scope new_scope;

  active_loops = 0;
  new_scope.flags = 0;
  new_scope.shifts = 0;
  new_scope.argv.argc = argc;
  new_scope.argv.args = args;

  old_scope = scope;
  scope = &new_scope;

  ret = grub_script_execute (func->func);

  active_loops = loops;
  replace_scope (old_scope); /* free any scopes by setparams */
  return ret;
}

/* Execute a source script.  */
grub_err_t
grub_script_execute_sourcecode (const char *source, int argc, char **args)
{
  grub_err_t ret = 0;
  struct grub_script *parsed_script;
  struct grub_script_scope new_scope;
  struct grub_script_scope *old_scope;

  auto grub_err_t getline (char **line, int cont);
  grub_err_t getline (char **line, int cont __attribute__ ((unused)))
  {
    const char *p;

    if (! source)
      {
	*line = 0;
	return 0;
      }

    p = grub_strchr (source, '\n');

    if (p)
      *line = grub_strndup (source, p - source);
    else
      *line = grub_strdup (source);
    source = p ? p + 1 : 0;
    return 0;
  }

  new_scope.argv.argc = argc;
  new_scope.argv.args = args;

  old_scope = scope;
  scope = &new_scope;

  while (source)
    {
      char *line;

      getline (&line, 0);
      parsed_script = grub_script_parse (line, getline);
      if (! parsed_script)
	{
	  ret = grub_errno;
	  break;
	}

      ret = grub_script_execute (parsed_script);
      grub_free (line);
    }

  scope = old_scope;
  return ret;
}

/* Execute a single command line.  */
grub_err_t
grub_script_execute_cmdline (struct grub_script_cmd *cmd)
{
  struct grub_script_cmdline *cmdline = (struct grub_script_cmdline *) cmd;
  grub_command_t grubcmd;
  grub_err_t ret = 0;
  grub_script_function_t func = 0;
  char errnobuf[18];
  char *cmdname;
  struct grub_script_argv argv = { 0, 0, 0 };

  /* Lookup the command.  */
  if (grub_script_arglist_to_argv (cmdline->arglist, &argv) || ! argv.args[0])
    return grub_errno;

  cmdname = argv.args[0];
  grubcmd = grub_command_find (cmdname);
  if (! grubcmd)
    {
      grub_errno = GRUB_ERR_NONE;

      /* It's not a GRUB command, try all functions.  */
      func = grub_script_function_find (cmdname);
      if (! func)
	{
	  /* As a last resort, try if it is an assignment.  */
	  char *assign = grub_strdup (cmdname);
	  char *eq = grub_strchr (assign, '=');

	  if (eq)
	    {
	      /* This was set because the command was not found.  */
	      grub_errno = GRUB_ERR_NONE;

	      /* Create two strings and set the variable.  */
	      *eq = '\0';
	      eq++;
	      grub_script_env_set (assign, eq);
	    }
	  grub_free (assign);

	  grub_snprintf (errnobuf, sizeof (errnobuf), "%d", grub_errno);
	  grub_script_env_set ("?", errnobuf);

	  grub_script_argv_free (&argv);
	  grub_print_error ();

	  return 0;
	}
    }

  /* Execute the GRUB command or function.  */
  if (grubcmd)
    {
      if ((grubcmd->flags & GRUB_COMMAND_FLAG_BLOCKS) &&
	  (grubcmd->flags & GRUB_COMMAND_FLAG_EXTCMD))
	ret = grub_extcmd_dispatcher (grubcmd, argv.argc - 1, argv.args + 1,
				      argv.script);
      else
	ret = (grubcmd->func) (grubcmd, argv.argc - 1, argv.args + 1);
    }
  else
    ret = grub_script_function_call (func, argv.argc - 1, argv.args + 1);

  /* Free arguments.  */
  grub_script_argv_free (&argv);

  if (grub_errno == GRUB_ERR_TEST_FAILURE)
    grub_errno = GRUB_ERR_NONE;

  grub_print_error ();

  grub_snprintf (errnobuf, sizeof (errnobuf), "%d", ret);
  grub_env_set ("?", errnobuf);

  return ret;
}

/* Execute a block of one or more commands.  */
grub_err_t
grub_script_execute_cmdlist (struct grub_script_cmd *list)
{
  int ret = 0;
  struct grub_script_cmd *cmd;

  /* Loop over every command and execute it.  */
  for (cmd = list->next; cmd && ! active_breaks; cmd = cmd->next)
    ret = grub_script_execute_cmd (cmd);

  return ret;
}

/* Execute an if statement.  */
grub_err_t
grub_script_execute_cmdif (struct grub_script_cmd *cmd)
{
  struct grub_script_cmdif *cmdif = (struct grub_script_cmdif *) cmd;
  char *result;

  /* Check if the commands results in a true or a false.  The value is
     read from the env variable `?'.  */
  grub_script_execute_cmd (cmdif->exec_to_evaluate);
  result = grub_env_get ("?");

  grub_errno = GRUB_ERR_NONE;

  /* Execute the `if' or the `else' part depending on the value of
     `?'.  */
  if (result && ! grub_strcmp (result, "0"))
    return grub_script_execute_cmd (cmdif->exec_on_true);
  else
    return grub_script_execute_cmd (cmdif->exec_on_false);
}

/* Execute a for statement.  */
grub_err_t
grub_script_execute_cmdfor (struct grub_script_cmd *cmd)
{
  unsigned i;
  grub_err_t result;
  struct grub_script_argv argv = { 0, 0, 0 };
  struct grub_script_cmdfor *cmdfor = (struct grub_script_cmdfor *) cmd;

  if (grub_script_arglist_to_argv (cmdfor->words, &argv))
    return grub_errno;

  active_loops++;
  result = 0;
  for (i = 0; i < argv.argc; i++)
    {
      if (is_continue && active_breaks == 1)
	active_breaks = 0;

      if (! active_breaks)
	{
	  grub_script_env_set (cmdfor->name->str, argv.args[i]);
	  result = grub_script_execute_cmd (cmdfor->list);
	}
    }

  if (active_breaks)
    active_breaks--;

  active_loops--;
  grub_script_argv_free (&argv);
  return result;
}

/* Execute a "while" or "until" command.  */
grub_err_t
grub_script_execute_cmdwhile (struct grub_script_cmd *cmd)
{
  int cond;
  int result;
  struct grub_script_cmdwhile *cmdwhile = (struct grub_script_cmdwhile *) cmd;

  active_loops++;
  result = 0;
  do {
    cond = grub_script_execute_cmd (cmdwhile->cond);
    if (cmdwhile->until ? !cond : cond)
      break;

    result = grub_script_execute_cmd (cmdwhile->list);

    if (active_breaks == 1 && is_continue)
      active_breaks = 0;

    if (active_breaks)
      break;

  } while (1); /* XXX Put a check for ^C here */

  if (active_breaks)
    active_breaks--;

  active_loops--;
  return result;
}

/* Execute any GRUB pre-parsed command or script.  */
grub_err_t
grub_script_execute (struct grub_script *script)
{
  if (script == 0)
    return 0;

  return grub_script_execute_cmd (script->cmd);
}
<|MERGE_RESOLUTION|>--- conflicted
+++ resolved
@@ -119,7 +119,7 @@
 		       int argc, char **args)
 {
   struct grub_script_scope *new_scope;
-  struct grub_script_argv argv = { 0, 0 };
+  struct grub_script_argv argv = { 0, 0, 0 };
 
   if (! scope)
     return GRUB_ERR_INVALID_COMMAND;
@@ -157,12 +157,8 @@
 static char **
 grub_script_env_get (const char *name, grub_script_arg_type_t type)
 {
-<<<<<<< HEAD
+  unsigned i;
   struct grub_script_argv result = { 0, 0, 0 };
-=======
-  unsigned i;
-  struct grub_script_argv result = { 0, 0 };
->>>>>>> 3a20130e
 
   if (grub_script_argv_next (&result))
     goto fail;
